<<<<<<< HEAD
use barter_data::{builder::Streams, ExchangeTransformerId};
use barter_integration::{InstrumentKind, StreamKind};
=======
use barter_data::{
    builder::Streams,
    model::{MarketEvent, SubKind},
    ExchangeId,
};
use barter_integration::model::InstrumentKind;
>>>>>>> 2980271d
use futures::StreamExt;

/// [`StreamBuilder`] subscribing to Binance Futures, Ftx and Ftx Futures PublicTrades for several
/// market [`Instrument`]s.
#[tokio::main]
async fn main() {
    // Initialise `PublicTrade` `MarketStreams` for `BinanceFuturesUsd` & `Ftx`
    let streams = Streams::builder()
<<<<<<< HEAD
        .subscribe(
            ExchangeTransformerId::BinanceFutures,
            [
                (
                    "btc",
                    "usdt",
                    InstrumentKind::FuturePerpetual,
                    StreamKind::Trade,
                ),
                (
                    "eth",
                    "usdt",
                    InstrumentKind::FuturePerpetual,
                    StreamKind::Trade,
                ),
                (
                    "xrp",
                    "usdt",
                    InstrumentKind::FuturePerpetual,
                    StreamKind::Trade,
                ),
            ],
        )
        .subscribe(
            ExchangeTransformerId::Ftx,
            [
                ("btc", "usdt", InstrumentKind::Spot, StreamKind::Trade),
                ("eth", "usdt", InstrumentKind::Spot, StreamKind::Trade),
                ("xrp", "usdt", InstrumentKind::Spot, StreamKind::Trade),
                (
                    "btc",
                    "usdt",
                    InstrumentKind::FuturePerpetual,
                    StreamKind::Trade,
                ),
                (
                    "eth",
                    "usdt",
                    InstrumentKind::FuturePerpetual,
                    StreamKind::Trade,
                ),
                (
                    "xrp",
                    "usdt",
                    InstrumentKind::FuturePerpetual,
                    StreamKind::Trade,
                ),
            ],
        )
=======
        .subscribe_exchange(
            ExchangeId::Ftx,
            [
                ("btc", "usdt", InstrumentKind::FuturePerpetual, SubKind::Trade),
                ("eth", "usdt", InstrumentKind::FuturePerpetual, SubKind::Trade),
                ("btc", "usdt", InstrumentKind::Spot, SubKind::Trade),
                ("eth", "usdt", InstrumentKind::Spot, SubKind::Trade),
            ],
        )
        .subscribe([
            (ExchangeId::Ftx, "xrp", "usdt", InstrumentKind::FuturePerpetual, SubKind::Trade),
            (ExchangeId::BinanceFuturesUsd, "btc", "usdt", InstrumentKind::FuturePerpetual, SubKind::Trade),
            (ExchangeId::BinanceFuturesUsd, "eth", "usdt", InstrumentKind::FuturePerpetual, SubKind::Trade),
        ])
>>>>>>> 2980271d
        .init()
        .await
        .unwrap();

    // Join all exchange streams into a StreamMap
    // Note: Use `streams.select(ExchangeId)` to interact with the individual exchange streams!
    let mut joined_stream = streams.join_map::<MarketEvent>().await;

    while let Some((exchange, event)) = joined_stream.next().await {
        println!("Exchange: {}, MarketEvent: {:?}", exchange, event);
    }
}<|MERGE_RESOLUTION|>--- conflicted
+++ resolved
@@ -1,14 +1,9 @@
-<<<<<<< HEAD
-use barter_data::{builder::Streams, ExchangeTransformerId};
-use barter_integration::{InstrumentKind, StreamKind};
-=======
 use barter_data::{
     builder::Streams,
     model::{MarketEvent, SubKind},
     ExchangeId,
 };
 use barter_integration::model::InstrumentKind;
->>>>>>> 2980271d
 use futures::StreamExt;
 
 /// [`StreamBuilder`] subscribing to Binance Futures, Ftx and Ftx Futures PublicTrades for several
@@ -17,57 +12,6 @@
 async fn main() {
     // Initialise `PublicTrade` `MarketStreams` for `BinanceFuturesUsd` & `Ftx`
     let streams = Streams::builder()
-<<<<<<< HEAD
-        .subscribe(
-            ExchangeTransformerId::BinanceFutures,
-            [
-                (
-                    "btc",
-                    "usdt",
-                    InstrumentKind::FuturePerpetual,
-                    StreamKind::Trade,
-                ),
-                (
-                    "eth",
-                    "usdt",
-                    InstrumentKind::FuturePerpetual,
-                    StreamKind::Trade,
-                ),
-                (
-                    "xrp",
-                    "usdt",
-                    InstrumentKind::FuturePerpetual,
-                    StreamKind::Trade,
-                ),
-            ],
-        )
-        .subscribe(
-            ExchangeTransformerId::Ftx,
-            [
-                ("btc", "usdt", InstrumentKind::Spot, StreamKind::Trade),
-                ("eth", "usdt", InstrumentKind::Spot, StreamKind::Trade),
-                ("xrp", "usdt", InstrumentKind::Spot, StreamKind::Trade),
-                (
-                    "btc",
-                    "usdt",
-                    InstrumentKind::FuturePerpetual,
-                    StreamKind::Trade,
-                ),
-                (
-                    "eth",
-                    "usdt",
-                    InstrumentKind::FuturePerpetual,
-                    StreamKind::Trade,
-                ),
-                (
-                    "xrp",
-                    "usdt",
-                    InstrumentKind::FuturePerpetual,
-                    StreamKind::Trade,
-                ),
-            ],
-        )
-=======
         .subscribe_exchange(
             ExchangeId::Ftx,
             [
@@ -82,7 +26,6 @@
             (ExchangeId::BinanceFuturesUsd, "btc", "usdt", InstrumentKind::FuturePerpetual, SubKind::Trade),
             (ExchangeId::BinanceFuturesUsd, "eth", "usdt", InstrumentKind::FuturePerpetual, SubKind::Trade),
         ])
->>>>>>> 2980271d
         .init()
         .await
         .unwrap();
