use crate::{
<<<<<<< HEAD
    exchange::ftx::model::{FtxMessage, FtxSubResponse},
    ExchangeTransformer, ExchangeTransformerId, Identifiable, MarketData, Subscriber,
};
use barter_integration::{
    socket::{error::SocketError, protocol::websocket::WsMessage, Transformer},
    InstrumentKind, StreamKind, Subscription, SubscriptionId, SubscriptionIds, SubscriptionMeta,
};
=======
    model::SubKind, ExchangeId, ExchangeTransformer, Identifiable, MarketEvent, Subscriber,
    Subscription, SubscriptionIds, SubscriptionMeta,
};
use barter_integration::{
    error::SocketError,
    model::{InstrumentKind, SubscriptionId},
    protocol::websocket::WsMessage,
    Transformer,
};
use model::{FtxMessage, FtxSubResponse};
>>>>>>> 2980271d
use serde::{Deserialize, Serialize};
use serde_json::json;
use std::collections::HashMap;

/// [`Ftx`] specific data structures.
mod model;

/// `Ftx` [`Subscriber`] & [`ExchangeTransformer`] implementor for the collection
/// of `Spot` & `Futures` data.
#[derive(Clone, Eq, PartialEq, Debug, Deserialize, Serialize)]
pub struct Ftx {
    pub ids: SubscriptionIds,
}

impl Subscriber for Ftx {
    type SubResponse = FtxSubResponse;

    fn base_url() -> &'static str {
        "wss://ftx.com/ws/"
    }

    fn build_subscription_meta(
        subscriptions: &[Subscription],
    ) -> Result<SubscriptionMeta, SocketError> {
        // Allocate SubscriptionIds HashMap to track identifiers for each actioned Subscription
        let mut ids = SubscriptionIds(HashMap::with_capacity(subscriptions.len()));

        // Map Barter Subscriptions to Ftx channels
        let subscriptions = subscriptions
            .iter()
            .map(|subscription| {
                // Determine the Ftx specific channel & market for this Barter Subscription
                let (channel, market) = Self::get_channel_meta(subscription)?;

                // Construct Ftx specific subscription message
                let ftx_subscription = Self::subscription(channel, &market);

                // Use market as the SubscriptionId key in the SubscriptionIds
                ids.0.insert(SubscriptionId(market), subscription.clone());

                Ok(ftx_subscription)
            })
            .collect::<Result<Vec<_>, SocketError>>()?;

        Ok(SubscriptionMeta {
            ids,
            expected_responses: subscriptions.len(),
            subscriptions,
        })
    }
}

impl ExchangeTransformer for Ftx {
<<<<<<< HEAD
    const EXCHANGE: ExchangeTransformerId = ExchangeTransformerId::Ftx;
=======
    const EXCHANGE: ExchangeId = ExchangeId::Ftx;
>>>>>>> 2980271d
    fn new(ids: SubscriptionIds) -> Self {
        Self { ids }
    }
}

impl Transformer<MarketEvent> for Ftx {
    type Input = FtxMessage;
    type OutputIter = Vec<Result<MarketEvent, SocketError>>;

    fn transform(&mut self, input: Self::Input) -> Self::OutputIter {
        let instrument = match self.ids.find_instrument(input.id()) {
            Ok(instrument) => instrument,
            Err(error) => return vec![Err(error)],
        };

        match input {
            FtxMessage::Trades { trades, .. } => trades
                .into_iter()
<<<<<<< HEAD
                .map(|trade| Ok(MarketData::from((Ftx::EXCHANGE, instrument.clone(), trade))))
=======
                .map(|trade| {
                    Ok(MarketEvent::from((
                        Ftx::EXCHANGE,
                        instrument.clone(),
                        trade,
                    )))
                })
>>>>>>> 2980271d
                .collect(),
        }
    }
}

impl Ftx {
    /// Determine the `Ftx` channel metadata associated with an input Barter [`Subscription`].
    /// This includes the `Ftx` &str channel, and a `String` market identifier. Both are used to
    /// build an `Ftx` subscription payload.
    ///
    /// Example Ok Return: Ok("trades", "BTC/USDT")
    /// where channel == "trades" & market == "BTC/USDT".
    fn get_channel_meta(sub: &Subscription) -> Result<(&str, String), SocketError> {
        // Determine Ftx channel using the Subscription StreamKind
        let channel = match &sub.kind {
<<<<<<< HEAD
            StreamKind::Trade => "trades",
=======
            SubKind::Trade => "trades",
>>>>>>> 2980271d
            other => {
                return Err(SocketError::Unsupported {
                    entity: Self::EXCHANGE.as_str(),
                    item: other.to_string(),
                })
            }
        };

        // Determine Ftx market using the InstrumentKind
        let market = match &sub.instrument.kind {
            InstrumentKind::Spot => {
                format!("{}/{}", sub.instrument.base, sub.instrument.quote).to_uppercase()
            }
            InstrumentKind::FuturePerpetual => {
                format!("{}-PERP", sub.instrument.base).to_uppercase()
            }
        };

        Ok((channel, market))
    }

    /// Build a `Ftx` compatible subscription message using the channel & market provided.
    fn subscription(channel: &str, market: &str) -> WsMessage {
        WsMessage::Text(
            json!({
                "op": "subscribe",
                "channel": channel,
                "market": market,
            })
            .to_string(),
        )
    }
}<|MERGE_RESOLUTION|>--- conflicted
+++ resolved
@@ -1,13 +1,4 @@
 use crate::{
-<<<<<<< HEAD
-    exchange::ftx::model::{FtxMessage, FtxSubResponse},
-    ExchangeTransformer, ExchangeTransformerId, Identifiable, MarketData, Subscriber,
-};
-use barter_integration::{
-    socket::{error::SocketError, protocol::websocket::WsMessage, Transformer},
-    InstrumentKind, StreamKind, Subscription, SubscriptionId, SubscriptionIds, SubscriptionMeta,
-};
-=======
     model::SubKind, ExchangeId, ExchangeTransformer, Identifiable, MarketEvent, Subscriber,
     Subscription, SubscriptionIds, SubscriptionMeta,
 };
@@ -18,7 +9,6 @@
     Transformer,
 };
 use model::{FtxMessage, FtxSubResponse};
->>>>>>> 2980271d
 use serde::{Deserialize, Serialize};
 use serde_json::json;
 use std::collections::HashMap;
@@ -72,11 +62,7 @@
 }
 
 impl ExchangeTransformer for Ftx {
-<<<<<<< HEAD
-    const EXCHANGE: ExchangeTransformerId = ExchangeTransformerId::Ftx;
-=======
     const EXCHANGE: ExchangeId = ExchangeId::Ftx;
->>>>>>> 2980271d
     fn new(ids: SubscriptionIds) -> Self {
         Self { ids }
     }
@@ -95,9 +81,6 @@
         match input {
             FtxMessage::Trades { trades, .. } => trades
                 .into_iter()
-<<<<<<< HEAD
-                .map(|trade| Ok(MarketData::from((Ftx::EXCHANGE, instrument.clone(), trade))))
-=======
                 .map(|trade| {
                     Ok(MarketEvent::from((
                         Ftx::EXCHANGE,
@@ -105,7 +88,6 @@
                         trade,
                     )))
                 })
->>>>>>> 2980271d
                 .collect(),
         }
     }
@@ -121,11 +103,7 @@
     fn get_channel_meta(sub: &Subscription) -> Result<(&str, String), SocketError> {
         // Determine Ftx channel using the Subscription StreamKind
         let channel = match &sub.kind {
-<<<<<<< HEAD
-            StreamKind::Trade => "trades",
-=======
             SubKind::Trade => "trades",
->>>>>>> 2980271d
             other => {
                 return Err(SocketError::Unsupported {
                     entity: Self::EXCHANGE.as_str(),
@@ -155,7 +133,7 @@
                 "channel": channel,
                 "market": market,
             })
-            .to_string(),
+                .to_string(),
         )
     }
 }